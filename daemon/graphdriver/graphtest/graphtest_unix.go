// +build linux freebsd

package graphtest

import (
	"fmt"
	"io/ioutil"
	"math/rand"
	"os"
	"path"
	"reflect"
	"syscall"
	"testing"
	"unsafe"

	"github.com/docker/docker/daemon/graphdriver"
	"github.com/docker/go-units"
)

var (
	drv *Driver
)

// Driver conforms to graphdriver.Driver interface and
// contains information such as root and reference count of the number of clients using it.
// This helps in testing drivers added into the framework.
type Driver struct {
	graphdriver.Driver
	root     string
	refCount int
}

// InitLoopbacks ensures that the loopback devices are properly created within
// the system running the device mapper tests.
func InitLoopbacks() error {
	statT, err := getBaseLoopStats()
	if err != nil {
		return err
	}
	// create at least 8 loopback files, ya, that is a good number
	for i := 0; i < 8; i++ {
		loopPath := fmt.Sprintf("/dev/loop%d", i)
		// only create new loopback files if they don't exist
		if _, err := os.Stat(loopPath); err != nil {
			if mkerr := syscall.Mknod(loopPath,
				uint32(statT.Mode|syscall.S_IFBLK), int((7<<8)|(i&0xff)|((i&0xfff00)<<12))); mkerr != nil {
				return mkerr
			}
			os.Chown(loopPath, int(statT.Uid), int(statT.Gid))
		}
	}
	return nil
}

// getBaseLoopStats inspects /dev/loop0 to collect uid,gid, and mode for the
// loop0 device on the system.  If it does not exist we assume 0,0,0660 for the
// stat data
func getBaseLoopStats() (*syscall.Stat_t, error) {
	loop0, err := os.Stat("/dev/loop0")
	if err != nil {
		if os.IsNotExist(err) {
			return &syscall.Stat_t{
				Uid:  0,
				Gid:  0,
				Mode: 0660,
			}, nil
		}
		return nil, err
	}
	return loop0.Sys().(*syscall.Stat_t), nil
}

func newDriver(t *testing.T, name string) *Driver {
	root, err := ioutil.TempDir("", "docker-graphtest-")
	if err != nil {
		t.Fatal(err)
	}

	if err := os.MkdirAll(root, 0755); err != nil {
		t.Fatal(err)
	}

	d, err := graphdriver.GetDriver(name, root, nil, nil, nil)
	if err != nil {
		t.Logf("graphdriver: %v\n", err)
		if err == graphdriver.ErrNotSupported || err == graphdriver.ErrPrerequisites || err == graphdriver.ErrIncompatibleFS {
			t.Skipf("Driver %s not supported", name)
		}
		t.Fatal(err)
	}
	return &Driver{d, root, 1}
}

func cleanup(t *testing.T, d *Driver) {
	if err := drv.Cleanup(); err != nil {
		t.Fatal(err)
	}
	os.RemoveAll(d.root)
}

// GetDriver create a new driver with given name or return an existing driver with the name updating the reference count.
func GetDriver(t *testing.T, name string) graphdriver.Driver {
	if drv == nil {
		drv = newDriver(t, name)
	} else {
		drv.refCount++
	}
	return drv
}

// PutDriver removes the driver if it is no longer used and updates the reference count.
func PutDriver(t *testing.T) {
	if drv == nil {
		t.Skip("No driver to put!")
	}
	drv.refCount--
	if drv.refCount == 0 {
		cleanup(t, drv)
		drv = nil
	}
}

func verifyFile(t *testing.T, path string, mode os.FileMode, uid, gid uint32) {
	fi, err := os.Stat(path)
	if err != nil {
		t.Fatal(err)
	}

	if fi.Mode()&os.ModeType != mode&os.ModeType {
		t.Fatalf("Expected %s type 0x%x, got 0x%x", path, mode&os.ModeType, fi.Mode()&os.ModeType)
	}

	if fi.Mode()&os.ModePerm != mode&os.ModePerm {
		t.Fatalf("Expected %s mode %o, got %o", path, mode&os.ModePerm, fi.Mode()&os.ModePerm)
	}

	if fi.Mode()&os.ModeSticky != mode&os.ModeSticky {
		t.Fatalf("Expected %s sticky 0x%x, got 0x%x", path, mode&os.ModeSticky, fi.Mode()&os.ModeSticky)
	}

	if fi.Mode()&os.ModeSetuid != mode&os.ModeSetuid {
		t.Fatalf("Expected %s setuid 0x%x, got 0x%x", path, mode&os.ModeSetuid, fi.Mode()&os.ModeSetuid)
	}

	if fi.Mode()&os.ModeSetgid != mode&os.ModeSetgid {
		t.Fatalf("Expected %s setgid 0x%x, got 0x%x", path, mode&os.ModeSetgid, fi.Mode()&os.ModeSetgid)
	}

	if stat, ok := fi.Sys().(*syscall.Stat_t); ok {
		if stat.Uid != uid {
			t.Fatalf("%s no owned by uid %d", path, uid)
		}
		if stat.Gid != gid {
			t.Fatalf("%s not owned by gid %d", path, gid)
		}
	}

}

// readDir reads a directory just like ioutil.ReadDir()
// then hides specific files (currently "lost+found")
// so the tests don't "see" it
func readDir(dir string) ([]os.FileInfo, error) {
	a, err := ioutil.ReadDir(dir)
	if err != nil {
		return nil, err
	}

	b := a[:0]
	for _, x := range a {
		if x.Name() != "lost+found" { // ext4 always have this dir
			b = append(b, x)
		}
	}

	return b, nil
}

// DriverTestCreateEmpty creates a new image and verifies it is empty and the right metadata
func DriverTestCreateEmpty(t *testing.T, drivername string) {
	driver := GetDriver(t, drivername)
	defer PutDriver(t)

	if err := driver.Create("empty", "", "", nil); err != nil {
		t.Fatal(err)
	}

	defer func() {
		if err := driver.Remove("empty"); err != nil {
			t.Fatal(err)
		}
	}()

	if !driver.Exists("empty") {
		t.Fatal("Newly created image doesn't exist")
	}

	dir, err := driver.Get("empty", "")
	if err != nil {
		t.Fatal(err)
	}

	verifyFile(t, dir, 0755|os.ModeDir, 0, 0)

	// Verify that the directory is empty
	fis, err := readDir(dir)
	if err != nil {
		t.Fatal(err)
	}

	if len(fis) != 0 {
		t.Fatal("New directory not empty")
	}

	driver.Put("empty")
}

func createBase(t *testing.T, driver graphdriver.Driver, name string) {
	// We need to be able to set any perms
	oldmask := syscall.Umask(0)
	defer syscall.Umask(oldmask)

	if err := driver.CreateReadWrite(name, "", "", nil); err != nil {
		t.Fatal(err)
	}

	dir, err := driver.Get(name, "")
	if err != nil {
		t.Fatal(err)
	}
	defer driver.Put(name)

	subdir := path.Join(dir, "a subdir")
	if err := os.Mkdir(subdir, 0705|os.ModeSticky); err != nil {
		t.Fatal(err)
	}
	if err := os.Chown(subdir, 1, 2); err != nil {
		t.Fatal(err)
	}

	file := path.Join(dir, "a file")
	if err := ioutil.WriteFile(file, []byte("Some data"), 0222|os.ModeSetuid); err != nil {
		t.Fatal(err)
	}
}

func verifyBase(t *testing.T, driver graphdriver.Driver, name string) {
	dir, err := driver.Get(name, "")
	if err != nil {
		t.Fatal(err)
	}
	defer driver.Put(name)

	subdir := path.Join(dir, "a subdir")
	verifyFile(t, subdir, 0705|os.ModeDir|os.ModeSticky, 1, 2)

	file := path.Join(dir, "a file")
	verifyFile(t, file, 0222|os.ModeSetuid, 0, 0)

	fis, err := readDir(dir)
	if err != nil {
		t.Fatal(err)
	}

	if len(fis) != 2 {
		t.Fatal("Unexpected files in base image")
	}
}

// DriverTestCreateBase create a base driver and verify.
func DriverTestCreateBase(t *testing.T, drivername string) {
	driver := GetDriver(t, drivername)
	defer PutDriver(t)

	createBase(t, driver, "Base")
	defer func() {
		if err := driver.Remove("Base"); err != nil {
			t.Fatal(err)
		}
	}()
	verifyBase(t, driver, "Base")
}

// DriverTestCreateSnap Create a driver and snap and verify.
func DriverTestCreateSnap(t *testing.T, drivername string) {
	driver := GetDriver(t, drivername)
	defer PutDriver(t)

	createBase(t, driver, "Base")

	defer func() {
		if err := driver.Remove("Base"); err != nil {
			t.Fatal(err)
		}
	}()

	if err := driver.Create("Snap", "Base", "", nil); err != nil {
		t.Fatal(err)
	}
	defer func() {
		if err := driver.Remove("Snap"); err != nil {
			t.Fatal(err)
		}
	}()

	verifyBase(t, driver, "Snap")
<<<<<<< HEAD
=======

	if err := driver.Remove("Snap"); err != nil {
		t.Fatal(err)
	}

	if err := driver.Remove("Base"); err != nil {
		t.Fatal(err)
	}
}

func writeRandomFile(path string, size uint64) error {
	buf := make([]int64, size/8)

	r := rand.NewSource(0)
	for i := range buf {
		buf[i] = r.Int63()
	}

	// Cast to []byte
	header := *(*reflect.SliceHeader)(unsafe.Pointer(&buf))
	header.Len *= 8
	header.Cap *= 8
	data := *(*[]byte)(unsafe.Pointer(&header))

	return ioutil.WriteFile(path, data, 0700)
}

// DriverTestSetQuota Create a driver and test setting quota.
func DriverTestSetQuota(t *testing.T, drivername string) {
	driver := GetDriver(t, drivername)
	defer PutDriver(t)

	createBase(t, driver, "Base")
	storageOpt := make(map[string]string, 1)
	storageOpt["size"] = "50M"
	if err := driver.Create("zfsTest", "Base", "", storageOpt); err != nil {
		t.Fatal(err)
	}

	mountPath, err := driver.Get("zfsTest", "")
	if err != nil {
		t.Fatal(err)
	}

	quota := uint64(50 * units.MiB)
	err = writeRandomFile(path.Join(mountPath, "file"), quota*2)
	if pathError, ok := err.(*os.PathError); ok && pathError.Err != syscall.EDQUOT {
		t.Fatalf("expect write() to fail with %v, got %v", syscall.EDQUOT, err)
	}

>>>>>>> 04b4e3e6
}<|MERGE_RESOLUTION|>--- conflicted
+++ resolved
@@ -304,16 +304,6 @@
 	}()
 
 	verifyBase(t, driver, "Snap")
-<<<<<<< HEAD
-=======
-
-	if err := driver.Remove("Snap"); err != nil {
-		t.Fatal(err)
-	}
-
-	if err := driver.Remove("Base"); err != nil {
-		t.Fatal(err)
-	}
 }
 
 func writeRandomFile(path string, size uint64) error {
@@ -356,5 +346,4 @@
 		t.Fatalf("expect write() to fail with %v, got %v", syscall.EDQUOT, err)
 	}
 
->>>>>>> 04b4e3e6
 }